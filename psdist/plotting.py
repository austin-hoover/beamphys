--- conflicted
+++ resolved
@@ -71,28 +71,19 @@
     return yfit, slope, intercept
 
 
-<<<<<<< HEAD
-def plot1d(x, y, ax=None, flipxy=False, kind='step', **kws):
-=======
 def lineplot(x, y, ax=None, flipxy=False, kind="step", **kws):
->>>>>>> 8088026b
     """Convenience function for one-dimensional line/step/bar plots."""
-    if kind not in ['bar', 'line', 'step']:
-        raise ValueError('Invalid `kind`.')
-    if kind == 'step':
-        kws.setdefault('drawstyle', 'steps-mid')
-    func = None
-    if kind == 'bar':
-        if flipxy:
-            func = ax.barh
-        else:
-            func = ax.bar
-    elif kind in ['line', 'step']:
-        if flipxy:
-            func = ax.plotx
-        else:
-            func = ax.plot
-    return func(x, y, **kws)
+    funcs = {
+        "line": ax.plot,
+        "bar": ax.bar,
+        "step": ax.plot,
+    }
+    if kind == "step":
+        kws.setdefault("drawstyle", "steps-mid")
+    if flipxy:
+        x, y = y, x
+        funcs["bar"] = ax.barh
+    return funcs[kind](x, y, **kws)
 
 
 def rms_ellipse(Sigma=None, center=None, level=1.0, ax=None, **ellipse_kws):
