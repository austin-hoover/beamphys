# psdist

This repository is a collection of tools to analyze particle distributions in phase space.


## Installation

<<<<<<< HEAD
=======
Install from cloned repository:

>>>>>>> 5abd779b
```shell
git clone https://github.com/austin-hoover/psdist.git
cd psdist
pip install -e .
```


## Examples

See `/examples` folder.


## Related packages

* https://github.com/openPMD/openPMD-viewer
* https://github.com/bwheelz36/ParticlePhaseSpace
* https://github.com/ColwynGulliford/distgen
* https://aplpy.readthedocs.io/en/stable/fitsfigure/slicing.html<|MERGE_RESOLUTION|>--- conflicted
+++ resolved
@@ -1,15 +1,12 @@
 # psdist
 
-This repository is a collection of tools to analyze particle distributions in phase space.
+Analysis tools for phase space distributions.
 
 
 ## Installation
 
-<<<<<<< HEAD
-=======
 Install from cloned repository:
 
->>>>>>> 5abd779b
 ```shell
 git clone https://github.com/austin-hoover/psdist.git
 cd psdist
